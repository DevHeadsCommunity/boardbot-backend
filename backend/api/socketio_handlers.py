import logging
import socketio
from dateutil.parser import isoparse
from core.models.message import RequestMessage, ResponseMessage
from core import SessionManager, MessageProcessor
import datetime
from config import config


logger = logging.getLogger(__name__)


class SocketIOHandler:
    def __init__(self, session_manager: SessionManager, message_processor: MessageProcessor):
        self.session_manager = session_manager
        self.message_processor = message_processor

        # Configure CORS for socket.io
        self.sio = socketio.AsyncServer(
            async_mode="asgi",
            cors_allowed_origins=[
                "http://localhost:3000",
<<<<<<< HEAD
    f"http://{config.IP_ADDRESS}:3000",
=======
                "http://192.168.248.104:3000",
>>>>>>> fb8fe90e
                "https://api.boardbot.ai",
                "https://boardbot.ai",
            ],
            allow_credentials=True,
        )
        self.socket_app = socketio.ASGIApp(self.sio)
        self.setup_event_handlers()

    def setup_event_handlers(self):
        @self.sio.on("connect")
        async def connect(sid, env):
            logger.info(f"New Client Connected: {sid}")

        @self.sio.on("disconnect")
        async def disconnect(sid):
            logger.info(f"Client Disconnected: {sid}")

        @self.sio.on("connection_init")
        async def handle_connection_init(sid):
            await self.sio.emit("connection_ack", room=sid)

        @self.sio.on("session_init")
        async def handle_session_init(sid, data):
            await self.initialize_session(sid, data)

        @self.sio.on("text_message")
        async def handle_chat_message(sid, data):
            await self.process_message(sid, data)

    async def initialize_session(self, sid, data):
        session_id = data.get("session_id")
        self.session_manager.initialize_session(session_id)
        logger.info(f"Session {session_id} initialized for {sid}")
        chat_history = self.session_manager.get_chat_history(session_id, "keep-all")
        formatted_chat_history = self.session_manager.format_chat_history(chat_history)
        await self.sio.emit(
            "session_init", {"session_id": session_id, "chat_history": formatted_chat_history}, room=sid
        )

    async def process_message(self, sid, data):
        logger.info(f"\n\n ===:> Received message from {sid}: {data}\n\n")

        message = RequestMessage(
            id=data.get("message_id"),
            message=data.get("message"),
            timestamp=self.get_timestamp(data.get("timestamp", None)),
            session_id=data.get("session_id"),
            model=data.get("model"),
            architecture_choice=data.get("architecture_choice"),
            history_management_choice=data.get("history_management_choice"),
            is_user_message=True,  # Add this line
        )
        response = await self.message_processor.process_message(message)
        response_dict = response.to_dict()
        logger.info(f"Response sent to {sid}: {response_dict}")
        await self.sio.emit("text_response", response_dict, room=sid)
        self.session_manager.add_message(message)
        self.session_manager.add_message(response)

    def get_timestamp(self, timestamp: str) -> str:
        try:
            parsed_timestamp = isoparse(timestamp)
        except Exception as e:
            print(f"Error parsing timestamp: {timestamp}, Error: {e}")
            # Fallback to the current timestamp in case of parsing error
            parsed_timestamp = datetime.now()

        return parsed_timestamp<|MERGE_RESOLUTION|>--- conflicted
+++ resolved
@@ -20,11 +20,7 @@
             async_mode="asgi",
             cors_allowed_origins=[
                 "http://localhost:3000",
-<<<<<<< HEAD
-    f"http://{config.IP_ADDRESS}:3000",
-=======
-                "http://192.168.248.104:3000",
->>>>>>> fb8fe90e
+                f"http://{config.IP_ADDRESS}:3000",
                 "https://api.boardbot.ai",
                 "https://boardbot.ai",
             ],
